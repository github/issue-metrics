--- conflicted
+++ resolved
@@ -139,13 +139,6 @@
             # Check if issue is actually a pull request
             pull_request, ready_for_review_at = None, None
             if issue.issue.pull_request_urls:  # type: ignore
-<<<<<<< HEAD
-                pull_request = issue.issue.pull_request()  # type: ignore
-                ready_for_review_at = get_time_to_ready_for_review(issue, pull_request)
-                if env_vars.draft_pr_tracking:
-                    issue_with_metrics.time_in_draft = measure_time_in_draft(
-                        issue=issue, pull_request=pull_request
-=======
                 try:
                     pull_request = issue.issue.pull_request()  # type: ignore
                     ready_for_review_at = get_time_to_ready_for_review(
@@ -153,12 +146,11 @@
                     )
                     if env_vars.draft_pr_tracking:
                         issue_with_metrics.time_in_draft = measure_time_in_draft(
-                            issue=issue
+                            issue=issue, pull_request=pull_request
                         )
                 except TypeError as e:
                     print(
                         f"An error occurred processing review comments. Perhaps the review contains a ghost user. {e}"
->>>>>>> 4e16ea91
                     )
 
             if env_vars.hide_time_to_first_response is False:
